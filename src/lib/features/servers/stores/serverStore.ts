--- conflicted
+++ resolved
@@ -407,7 +407,6 @@
           })),
         )
       : [];
-<<<<<<< HEAD
     const mapInvite = (invite: BackendServerInvite): ServerInvite => ({
       id: invite.id,
       serverId: invite.server_id,
@@ -439,8 +438,6 @@
     }
     const hasSettings = Object.keys(mergedSettings).length > 0;
 
-=======
->>>>>>> 8de16707
     return {
       ...rest,
       id: s.id,
@@ -451,12 +448,8 @@
       categories: normalizedCategories,
       members: assignRolesToMembers(normalizedMembers, roleAssignments),
       roles: normalizedRoles,
-<<<<<<< HEAD
       invites: normalizedInvites.map(mapInvite),
       settings: hasSettings ? mergedSettings : undefined,
-=======
-      invites: normalizedInvites.map(mapBackendInvite),
->>>>>>> 8de16707
     } as Server;
   };
 
